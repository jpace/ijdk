--- conflicted
+++ resolved
@@ -2,11 +2,7 @@
 
 import java.util.*;
 
-<<<<<<< HEAD
-public class Range implements Comparable<Range> {
-=======
 public class Range implements Comparable<Range>, Iterable<Integer> {
->>>>>>> 02458f4a
     private final int first;
     private final int last;
 
