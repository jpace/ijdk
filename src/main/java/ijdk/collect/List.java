--- conflicted
+++ resolved
@@ -11,12 +11,8 @@
     /**
      * Creates a list from the given array.
      */
-<<<<<<< HEAD
     @SafeVarargs
     @SuppressWarnings("varargs")
-=======
-    @SuppressWarnings("unchecked")
->>>>>>> 38bc0de1
     public static <T extends Object> List<T> of(T ... ary) {
         return new List<T>(ary);
     }
@@ -41,12 +37,8 @@
     /**
      * Creates the list from a varargs array.
      */
-<<<<<<< HEAD
     @SafeVarargs
     @SuppressWarnings("varargs")
-=======
-    @SuppressWarnings("unchecked")
->>>>>>> 38bc0de1
     public List(T ... ary) {
         for (T el : ary) {
             add(el);
@@ -86,13 +78,8 @@
     /**
      * Returns whether this list contains any element in the given array.
      */
-<<<<<<< HEAD
     @SafeVarargs
     final public boolean containsAny(T ... args) {
-=======
-    @SuppressWarnings("unchecked")
-    public boolean containsAny(T ... args) {
->>>>>>> 38bc0de1
         return containsAny(new List<T>(args));
     }
 
