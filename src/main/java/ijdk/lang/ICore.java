--- conflicted
+++ resolved
@@ -159,11 +159,7 @@
      * @see #or
      * @see #isTrue
      */
-<<<<<<< HEAD
-    @SafeVarargs
-=======
-    @SuppressWarnings("unchecked")
->>>>>>> 38bc0de1
+    @SafeVarargs
     public static <T> T and(T ... operands) {
         if (isFalse(operands)) {
             return null;
@@ -183,11 +179,7 @@
      * @see #or
      * @see #isTrue
      */
-<<<<<<< HEAD
-    @SafeVarargs
-=======
-    @SuppressWarnings("unchecked")
->>>>>>> 38bc0de1
+    @SafeVarargs
     public static <T> T or(T ... operands) {
         if (isFalse(operands)) {
             return null;
@@ -238,12 +230,8 @@
      *     names.add("henry");
      * </pre>
      */
-<<<<<<< HEAD
     @SafeVarargs
     @SuppressWarnings("varargs")
-=======
-    @SuppressWarnings("unchecked")
->>>>>>> 38bc0de1
     public static <T> List<T> list(T ... elements) {
         return List.of(elements);
     }
@@ -317,12 +305,8 @@
      * "one", 1 }</code>. For Object arrays (i.e., to work around the "unchecked generic array
      * creation" warning), use <code>Common#objary</code>.
      */
-<<<<<<< HEAD
     @SafeVarargs
     @SuppressWarnings("varargs")
-=======
-    @SuppressWarnings("unchecked")
->>>>>>> 38bc0de1
     public static <T> T[] ary(T ... args) {
         return args;
     }
@@ -331,12 +315,8 @@
      * Converts varargs to T[]. <code>ary("one", 1)</code> is shorter than <code>new Object[] {
      * "one", 1 }</code>
      */
-<<<<<<< HEAD
     @SafeVarargs
     @SuppressWarnings("varargs")
-=======
-    @SuppressWarnings("unchecked")
->>>>>>> 38bc0de1
     public static <T> Array<T> array(T ... args) {
         return new Array<T>(args);
     }
